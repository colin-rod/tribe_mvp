--- conflicted
+++ resolved
@@ -112,15 +112,9 @@
     "@testing-library/react": "^16.3.0",
     "@testing-library/user-event": "^14.6.1",
     "@types/deno": "^2.5.0",
-<<<<<<< HEAD
-    "@types/node": "^24.7.1",
-    "@types/react": "^19.2.2",
-    "@types/react-dom": "^19.2.1",
-=======
     "@types/node": "^24.7.0",
     "@types/react": "^19.2.0",
     "@types/react-dom": "^19.2.0",
->>>>>>> d36b6c39
     "@types/react-window": "^2.0.0",
     "@vitest/browser": "^3.2.4",
     "@vitest/coverage-v8": "^3.2.4",
