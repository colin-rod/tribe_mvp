'use client';

/**
 * Navigation Context Provider
 * CRO-295: Routing & Navigation State Management
 *
 * Provides centralized navigation state management with URL preservation
 */

import React, {
  createContext,
  useCallback,
  useContext,
  useEffect,
  useMemo,
  useState,
} from 'react';
import { usePathname, useRouter, useSearchParams } from 'next/navigation';
import { DashboardRoute, isPathActive } from '@/lib/constants/routes';
import {
  getNavigationItemByPath,
  type DashboardNavigationItemId,
} from '@/lib/constants/navigationItems';

interface NavigationContextValue {
  /** Current pathname */
  pathname: string;
  /** Current search parameters */
  searchParams: URLSearchParams;
  /** Active navigation item based on current route */
  activeItemId: DashboardNavigationItemId | null;
  /** Navigate to a new route */
  navigate: (path: DashboardRoute, options?: NavigationOptions) => void;
  /** Navigate with preserved search params */
  navigatePreserving: (path: DashboardRoute) => void;
  /** Check if a path is currently active */
<<<<<<< HEAD
  isActive: (path: string, alternateHrefs?: readonly string[]) => boolean;
=======
  isActive: (path: string) => boolean;
  /** Whether the mobile navigation drawer is open */
  isMobileNavOpen: boolean;
  /** Open the mobile navigation drawer */
  openMobileNav: () => void;
  /** Close the mobile navigation drawer */
  closeMobileNav: () => void;
  /** Toggle the mobile navigation drawer */
  toggleMobileNav: () => void;
>>>>>>> b62e8fcb
}

interface NavigationOptions {
  /** Whether to preserve current search parameters (default: false) */
  preserveParams?: boolean;
  /** Additional search params to merge */
  params?: Record<string, string>;
  /** Whether to replace the current history entry (default: false) */
  replace?: boolean;
  /** Enable route prefetching (default: true) */
  prefetch?: boolean;
}

const NavigationContext = createContext<NavigationContextValue | null>(null);

export function NavigationProvider({ children }: { children: React.ReactNode }) {
  const pathname = usePathname();
  const router = useRouter();
  const searchParams = useSearchParams();
  const [isMobileNavOpen, setIsMobileNavOpen] = useState(false);

  const activeItem = useMemo(() => {
    return getNavigationItemByPath(pathname);
  }, [pathname]);

  const navigate = useCallback(
    (path: DashboardRoute, options: NavigationOptions = {}) => {
      const {
        preserveParams = false,
        params = {},
        replace = false,
        prefetch = true,
      } = options;

      let targetUrl: string = path;

      // Handle search parameters
      if (preserveParams || Object.keys(params).length > 0) {
        const urlParams = new URLSearchParams();

        // Preserve existing params if requested
        if (preserveParams) {
          searchParams.forEach((value, key) => {
            urlParams.set(key, value);
          });
        }

        // Merge new params
        Object.entries(params).forEach(([key, value]) => {
          urlParams.set(key, value);
        });

        const queryString = urlParams.toString();
        if (queryString) {
          targetUrl = `${path}?${queryString}`;
        }
      }

      // Navigate using Next.js router
      if (replace) {
        router.replace(targetUrl);
      } else {
        router.push(targetUrl);
      }

      // Prefetch if enabled
      if (prefetch) {
        router.prefetch(path);
      }
    },
    [router, searchParams]
  );

  const navigatePreserving = useCallback(
    (path: DashboardRoute) => {
      navigate(path, { preserveParams: true });
    },
    [navigate]
  );

<<<<<<< HEAD
  const isActive = useMemo(() => {
    return (path: string, alternateHrefs?: readonly string[]) => {
      return isPathActive(pathname, path, alternateHrefs);
    };
=======
  const isActive = useCallback(
    (path: string) => {
      return pathname === path;
    },
    [pathname]
  );

  const openMobileNav = useCallback(() => {
    setIsMobileNavOpen(true);
  }, []);

  const closeMobileNav = useCallback(() => {
    setIsMobileNavOpen(false);
  }, []);

  const toggleMobileNav = useCallback(() => {
    setIsMobileNavOpen((prev) => !prev);
  }, []);

  useEffect(() => {
    // Close mobile nav on route change to keep state in sync
    setIsMobileNavOpen(false);
>>>>>>> b62e8fcb
  }, [pathname]);

  const value: NavigationContextValue = useMemo(
    () => ({
      pathname,
      searchParams,
      activeItemId: activeItem?.id ?? null,
      navigate,
      navigatePreserving,
      isActive,
      isMobileNavOpen,
      openMobileNav,
      closeMobileNav,
      toggleMobileNav,
    }),
    [
      pathname,
      searchParams,
      activeItem,
      navigate,
      navigatePreserving,
      isActive,
      isMobileNavOpen,
      openMobileNav,
      closeMobileNav,
      toggleMobileNav,
    ]
  );

  return (
    <NavigationContext.Provider value={value}>
      {children}
    </NavigationContext.Provider>
  );
}

/**
 * Hook to access navigation context
 * @throws Error if used outside NavigationProvider
 */
export function useNavigation() {
  const context = useContext(NavigationContext);

  if (!context) {
    throw new Error('useNavigation must be used within NavigationProvider');
  }

  return context;
}<|MERGE_RESOLUTION|>--- conflicted
+++ resolved
@@ -34,9 +34,6 @@
   /** Navigate with preserved search params */
   navigatePreserving: (path: DashboardRoute) => void;
   /** Check if a path is currently active */
-<<<<<<< HEAD
-  isActive: (path: string, alternateHrefs?: readonly string[]) => boolean;
-=======
   isActive: (path: string) => boolean;
   /** Whether the mobile navigation drawer is open */
   isMobileNavOpen: boolean;
@@ -46,7 +43,6 @@
   closeMobileNav: () => void;
   /** Toggle the mobile navigation drawer */
   toggleMobileNav: () => void;
->>>>>>> b62e8fcb
 }
 
 interface NavigationOptions {
@@ -127,12 +123,6 @@
     [navigate]
   );
 
-<<<<<<< HEAD
-  const isActive = useMemo(() => {
-    return (path: string, alternateHrefs?: readonly string[]) => {
-      return isPathActive(pathname, path, alternateHrefs);
-    };
-=======
   const isActive = useCallback(
     (path: string) => {
       return pathname === path;
@@ -155,7 +145,6 @@
   useEffect(() => {
     // Close mobile nav on route change to keep state in sync
     setIsMobileNavOpen(false);
->>>>>>> b62e8fcb
   }, [pathname]);
 
   const value: NavigationContextValue = useMemo(
