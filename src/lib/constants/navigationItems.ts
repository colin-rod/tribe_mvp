/**
 * Navigation Items Configuration
 * CRO-294: Left Navigation Panel - Structure & Toggle
<<<<<<< HEAD
 * CRO-295: Routing & Navigation State Management
 *
 * Centralized navigation configuration shared by all dashboard surfaces.
 */

import type { ComponentType } from 'react';
=======
 * CRO-534: Memory Book Experience - Unified Dashboard Navigation
 * Updated for Memory Book Experience (Updates → Memories, Digests → Summaries)
 */

import type { ComponentType } from 'react';

>>>>>>> b62e8fcb
import {
  RectangleStackIcon,
  BookOpenIcon,
  UserIcon,
  UserPlusIcon,
  UserGroupIcon,
  DocumentTextIcon,
<<<<<<< HEAD
=======
  UserCircleIcon,
  ShieldCheckIcon,
  BellAlertIcon,
>>>>>>> b62e8fcb
  Cog6ToothIcon,
} from '@heroicons/react/24/outline';
import { DASHBOARD_ROUTES, type DashboardRoute } from './routes';

export type NavigationIcon = ComponentType<{ className?: string }>;

export interface DashboardNavigationItem {
  id: 'activity' | 'digests' | 'children' | 'recipients' | 'groups' | 'drafts' | 'settings';
  label: string;
<<<<<<< HEAD
  icon: NavigationIcon;
  href: DashboardRoute;
  alternateHrefs?: readonly DashboardRoute[];
  badge?: number; // For notification counts
}

export interface DashboardNavigationSection {
  id: string;
  label?: string;
  items: readonly DashboardNavigationItem[];
}

export const DASHBOARD_NAVIGATION_SECTIONS = [
=======
  icon: ComponentType<{ className?: string }>;
  href: string;
  badge?: number; // For notification counts
}

export interface NavigationSection {
  id: string;
  label: string;
  items: NavItem[];
}

export const navigationItems: NavItem[] = [
  {
    id: 'activity',
    label: 'Activity',
    icon: RectangleStackIcon,
    href: '/dashboard/activity',
  },
  {
    id: 'memory-book',
    label: 'Memory Book',
    icon: BookOpenIcon,
    href: '/dashboard/memory-book',
  },
>>>>>>> b62e8fcb
  {
    id: 'overview',
    items: [
      {
        id: 'activity',
        label: 'Activity',
        icon: RectangleStackIcon,
        href: DASHBOARD_ROUTES.ACTIVITY,
        alternateHrefs: [DASHBOARD_ROUTES.ACTIVITY_ALT],
      },
      {
        id: 'digests',
        label: 'Memory Book',
        icon: BookOpenIcon,
        href: DASHBOARD_ROUTES.DIGESTS,
      },
    ],
  },
  {
<<<<<<< HEAD
    id: 'manage',
    label: 'Manage',
    items: [
      {
        id: 'children',
        label: 'Children',
        icon: UserIcon,
        href: DASHBOARD_ROUTES.CHILDREN,
      },
      {
        id: 'recipients',
        label: 'Recipients',
        icon: UserPlusIcon,
        href: DASHBOARD_ROUTES.RECIPIENTS,
      },
      {
        id: 'groups',
        label: 'Groups',
        icon: UserGroupIcon,
        href: DASHBOARD_ROUTES.GROUPS,
      },
      {
        id: 'drafts',
        label: 'Drafts',
        icon: DocumentTextIcon,
        href: DASHBOARD_ROUTES.DRAFTS,
      },
      {
        id: 'settings',
        label: 'Settings',
        icon: Cog6ToothIcon,
        href: DASHBOARD_ROUTES.SETTINGS,
      },
    ],
=======
    id: 'summaries',
    label: 'Summaries',
    icon: DocumentTextIcon,
    href: '/dashboard/digests',
  },
];

export const accountNavigationItems: NavItem[] = [
  {
    id: 'profile-settings',
    label: 'Profile Settings',
    icon: UserCircleIcon,
    href: '/dashboard/profile',
  },
  {
    id: 'profile-security',
    label: 'Security',
    icon: ShieldCheckIcon,
    href: '/dashboard/profile?tab=security',
  },
  {
    id: 'profile-notifications',
    label: 'Notifications',
    icon: BellAlertIcon,
    href: '/dashboard/profile?tab=notifications',
  },
  {
    id: 'settings',
    label: 'Settings',
    icon: Cog6ToothIcon,
    href: '/dashboard/settings',
  },
];

export const mobileNavigationSections: NavigationSection[] = [
  {
    id: 'primary',
    label: 'Main navigation',
    items: navigationItems,
  },
  {
    id: 'account',
    label: 'Account',
    items: accountNavigationItems,
>>>>>>> b62e8fcb
  },
] as const satisfies readonly DashboardNavigationSection[];

export type DashboardNavigationItemId =
  (typeof DASHBOARD_NAVIGATION_SECTIONS)[number]['items'][number]['id'];

export const DASHBOARD_NAVIGATION_ITEMS = DASHBOARD_NAVIGATION_SECTIONS.flatMap(
  (section) => section.items
) as readonly DashboardNavigationItem[];

export function getNavigationItemByPath(pathname: string) {
  return DASHBOARD_NAVIGATION_ITEMS.find(
    (item) =>
      item.href === pathname ||
      item.alternateHrefs?.includes(pathname as DashboardRoute)
  );
}<|MERGE_RESOLUTION|>--- conflicted
+++ resolved
@@ -1,21 +1,18 @@
 /**
  * Navigation Items Configuration
  * CRO-294: Left Navigation Panel - Structure & Toggle
-<<<<<<< HEAD
  * CRO-295: Routing & Navigation State Management
  *
  * Centralized navigation configuration shared by all dashboard surfaces.
  */
 
 import type { ComponentType } from 'react';
-=======
  * CRO-534: Memory Book Experience - Unified Dashboard Navigation
  * Updated for Memory Book Experience (Updates → Memories, Digests → Summaries)
  */
 
 import type { ComponentType } from 'react';
 
->>>>>>> b62e8fcb
 import {
   RectangleStackIcon,
   BookOpenIcon,
@@ -23,12 +20,9 @@
   UserPlusIcon,
   UserGroupIcon,
   DocumentTextIcon,
-<<<<<<< HEAD
-=======
   UserCircleIcon,
   ShieldCheckIcon,
   BellAlertIcon,
->>>>>>> b62e8fcb
   Cog6ToothIcon,
 } from '@heroicons/react/24/outline';
 import { DASHBOARD_ROUTES, type DashboardRoute } from './routes';
@@ -38,7 +32,6 @@
 export interface DashboardNavigationItem {
   id: 'activity' | 'digests' | 'children' | 'recipients' | 'groups' | 'drafts' | 'settings';
   label: string;
-<<<<<<< HEAD
   icon: NavigationIcon;
   href: DashboardRoute;
   alternateHrefs?: readonly DashboardRoute[];
@@ -52,7 +45,6 @@
 }
 
 export const DASHBOARD_NAVIGATION_SECTIONS = [
-=======
   icon: ComponentType<{ className?: string }>;
   href: string;
   badge?: number; // For notification counts
@@ -77,7 +69,6 @@
     icon: BookOpenIcon,
     href: '/dashboard/memory-book',
   },
->>>>>>> b62e8fcb
   {
     id: 'overview',
     items: [
@@ -97,7 +88,6 @@
     ],
   },
   {
-<<<<<<< HEAD
     id: 'manage',
     label: 'Manage',
     items: [
@@ -132,7 +122,6 @@
         href: DASHBOARD_ROUTES.SETTINGS,
       },
     ],
-=======
     id: 'summaries',
     label: 'Summaries',
     icon: DocumentTextIcon,
@@ -177,7 +166,6 @@
     id: 'account',
     label: 'Account',
     items: accountNavigationItems,
->>>>>>> b62e8fcb
   },
 ] as const satisfies readonly DashboardNavigationSection[];
 
