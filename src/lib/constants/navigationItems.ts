/**
 * Navigation Items Configuration
 * CRO-294: Left Navigation Panel - Structure & Toggle
 * CRO-295: Routing & Navigation State Management
 * CRO-534: Memory Book Experience - Unified Dashboard Navigation
 *
 * Centralized navigation configuration shared by all dashboard surfaces.
 * Updated for Memory Book Experience (Updates → Memories, Digests → Summaries)
 */

import type { ComponentType } from 'react';

import {
  RectangleStackIcon,
  BookOpenIcon,
  UserPlusIcon,
  DocumentTextIcon,
  UserCircleIcon,
  ShieldCheckIcon,
  BellAlertIcon,
  Cog6ToothIcon,
} from '@heroicons/react/24/outline';
import { DASHBOARD_ROUTES, type DashboardRoute } from './routes';

export type NavigationIcon = ComponentType<{ className?: string }>;

export interface DashboardNavigationItem {
  id: 'activity' | 'summaries' | 'recipients' | 'drafts' | 'settings';
  label: string;
  icon: NavigationIcon;
  href: DashboardRoute;
  alternateHrefs?: readonly DashboardRoute[];
  badge?: number; // For notification counts
}

export interface DashboardNavigationSection {
  id: string;
  label?: string;
  items: readonly DashboardNavigationItem[];
}

<<<<<<< HEAD
export interface NavItem {
  id: string;
  label: string;
  icon: ComponentType<{ className?: string }>;
  href: string;
  badge?: number; // For notification counts
}

export interface NavigationSection {
  id: string;
  label: string;
  items: NavItem[];
}

export const navigationItems: NavItem[] = [
  {
    id: 'activity',
    label: 'Activity',
    icon: RectangleStackIcon,
    href: '/dashboard/activity',
  },
  {
    id: 'memory-book',
    label: 'Memory Book',
    icon: BookOpenIcon,
    href: '/dashboard/memory-book',
  },
=======
export const DASHBOARD_NAVIGATION_SECTIONS: readonly DashboardNavigationSection[] = [
>>>>>>> 04634e24
  {
    id: 'summaries',
    label: 'Summaries',
    icon: DocumentTextIcon,
    href: '/dashboard/digests',
  },
];

export const DASHBOARD_NAVIGATION_SECTIONS = [
  {
    id: 'overview',
    items: [
      {
        id: 'activity',
        label: 'Activity',
        icon: RectangleStackIcon,
        href: DASHBOARD_ROUTES.ACTIVITY,
        alternateHrefs: [DASHBOARD_ROUTES.ACTIVITY_ALT],
      },
      {
        id: 'summaries',
        label: 'Memory Book',
        icon: BookOpenIcon,
        href: DASHBOARD_ROUTES.SUMMARIES,
      },
    ],
  },
  {
    id: 'manage',
    label: 'Manage',
    items: [
      {
        id: 'recipients',
        label: 'Recipients',
        icon: UserPlusIcon,
        href: DASHBOARD_ROUTES.RECIPIENTS,
      },
      {
        id: 'drafts',
        label: 'Drafts',
        icon: DocumentTextIcon,
        href: DASHBOARD_ROUTES.DRAFTS,
      },
      {
        id: 'settings',
        label: 'Settings',
        icon: Cog6ToothIcon,
        href: DASHBOARD_ROUTES.SETTINGS,
      },
    ],
<<<<<<< HEAD
=======
  },
] as const;

export type DashboardNavigationItemId =
  (typeof DASHBOARD_NAVIGATION_SECTIONS)[number]['items'][number]['id'];

export const DASHBOARD_NAVIGATION_ITEMS = DASHBOARD_NAVIGATION_SECTIONS.flatMap(
  (section) => section.items
);

export function getNavigationItemByPath(pathname: string) {
  return DASHBOARD_NAVIGATION_ITEMS.find(
    (item) =>
      item.href === pathname ||
      item.alternateHrefs?.includes(pathname as DashboardRoute)
  );
}

// Legacy navigation items for mobile menu
export interface NavItem {
  id: string;
  label: string;
  icon: React.ComponentType<{ className?: string }>;
  href: string;
  badge?: number;
}

export interface NavigationSection {
  id: string;
  label: string;
  items: NavItem[];
}

export const navigationItems: NavItem[] = [
  {
    id: 'activity',
    label: 'Activity',
    icon: RectangleStackIcon,
    href: '/dashboard/activity',
  },
  {
    id: 'memory-book',
    label: 'Memory Book',
    icon: BookOpenIcon,
    href: '/dashboard/memory-book',
  },
  {
    id: 'recipients',
    label: 'Recipients',
    icon: UserPlusIcon,
    href: '/dashboard/recipients',
  },
  {
    id: 'summaries',
    label: 'Summaries',
    icon: DocumentTextIcon,
    href: '/dashboard/digests',
>>>>>>> 04634e24
  },
];

export const accountNavigationItems: NavItem[] = [
  {
    id: 'profile-settings',
    label: 'Profile Settings',
    icon: UserCircleIcon,
    href: '/dashboard/profile',
  },
  {
    id: 'profile-security',
    label: 'Security',
    icon: ShieldCheckIcon,
    href: '/dashboard/profile?tab=security',
  },
  {
    id: 'profile-notifications',
    label: 'Notifications',
    icon: BellAlertIcon,
    href: '/dashboard/profile?tab=notifications',
  },
  {
    id: 'settings',
    label: 'Settings',
    icon: Cog6ToothIcon,
    href: '/dashboard/settings',
  },
];

export const mobileNavigationSections: readonly NavigationSection[] = [
  {
    id: 'primary',
    label: 'Main navigation',
    items: navigationItems,
  },
  {
    id: 'account',
    label: 'Account',
    items: accountNavigationItems,
  },
<<<<<<< HEAD
] as const;

export type DashboardNavigationItemId =
  (typeof DASHBOARD_NAVIGATION_SECTIONS)[number]['items'][number]['id'];

export const DASHBOARD_NAVIGATION_ITEMS: readonly DashboardNavigationItem[] = DASHBOARD_NAVIGATION_SECTIONS.flatMap(
  (section) => section.items
) as any; // eslint-disable-line @typescript-eslint/no-explicit-any

export function getNavigationItemByPath(pathname: string) {
  return DASHBOARD_NAVIGATION_ITEMS.find(
    (item) =>
      item.href === pathname ||
      item.alternateHrefs?.includes(pathname as DashboardRoute)
  );
}
=======
];
>>>>>>> 04634e24
<|MERGE_RESOLUTION|>--- conflicted
+++ resolved
@@ -39,7 +39,6 @@
   items: readonly DashboardNavigationItem[];
 }
 
-<<<<<<< HEAD
 export interface NavItem {
   id: string;
   label: string;
@@ -67,9 +66,6 @@
     icon: BookOpenIcon,
     href: '/dashboard/memory-book',
   },
-=======
-export const DASHBOARD_NAVIGATION_SECTIONS: readonly DashboardNavigationSection[] = [
->>>>>>> 04634e24
   {
     id: 'summaries',
     label: 'Summaries',
@@ -120,8 +116,6 @@
         href: DASHBOARD_ROUTES.SETTINGS,
       },
     ],
-<<<<<<< HEAD
-=======
   },
 ] as const;
 
@@ -179,7 +173,6 @@
     label: 'Summaries',
     icon: DocumentTextIcon,
     href: '/dashboard/digests',
->>>>>>> 04634e24
   },
 ];
 
@@ -221,7 +214,6 @@
     label: 'Account',
     items: accountNavigationItems,
   },
-<<<<<<< HEAD
 ] as const;
 
 export type DashboardNavigationItemId =
@@ -237,7 +229,4 @@
       item.href === pathname ||
       item.alternateHrefs?.includes(pathname as DashboardRoute)
   );
-}
-=======
-];
->>>>>>> 04634e24
+}