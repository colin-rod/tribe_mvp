import { createClient } from './supabase/client'
import { createLogger } from '@/lib/logger'
import type { Json } from '@/lib/types/database.types'
import type {
  Memory,
  CreateMemoryRequest,
  MemoryWithStats,
  RecentMemoriesWithStatsResult
} from './types/memory'

const logger = createLogger('Memories')

/**
 * Perform diagnostic checks when database errors occur
 * Temporarily disabled - uncomment if needed for debugging
 */
// async function performDiagnosticChecks(supabase: ReturnType<typeof createClient>, user: { id: string }, requestId: string) {
//   logger.info('Performing diagnostic checks after error', { requestId })

//   try {
//     // Check if we can access any table
//     const { data: healthCheck, error: healthError } = await supabase
//       .from('children')
//       .select('count', { count: 'exact', head: true })
//       .eq('parent_id', user.id)

//     if (healthError) {
//       logger.error('Diagnostic: Cannot access children table', {
//         requestId,
//         error: {
//           code: healthError.code,
//           message: healthError.message,
//           details: healthError.details
//         }
//       })
//     } else {
//       logger.info('Diagnostic: Successfully accessed children table', {
//         requestId,
//         childrenCount: healthCheck
//       })
//     }

//     // Check current session status
//     const { data: sessionData, error: sessionError } = await supabase.auth.getSession()
//     if (sessionError) {
//       logger.error('Diagnostic: Session check failed', {
//         requestId,
//         sessionError: sessionError.message
//       })
//     } else {
//       logger.info('Diagnostic: Session status', {
//         requestId,
//         hasSession: !!sessionData.session,
//         hasUser: !!sessionData.session?.user,
//         sessionExpiry: sessionData.session?.expires_at,
//         accessToken: sessionData.session?.access_token ? 'Present' : 'Missing'
//       })
//     }

//     // Check if we can access the memories table with a simpler query
//     const { data: simpleQuery, error: simpleError } = await supabase
//       .from('memories')
//       .select('id')
//       .eq('parent_id', user.id)
//       .limit(1)

//     if (simpleError) {
//       logger.error('Diagnostic: Simple memories query failed', {
//         requestId,
//         error: {
//           code: simpleError.code,
//           message: simpleError.message,
//           details: simpleError.details
//         }
//       })
//     } else {
//       logger.info('Diagnostic: Simple memories query succeeded', {
//         requestId,
//         hasMemories: (simpleQuery?.length || 0) > 0
//       })
//     }

//   } catch (diagnosticError) {
//     logger.error('Diagnostic checks themselves failed', {
//       requestId,
//       diagnosticError: diagnosticError instanceof Error ? diagnosticError.message : 'Unknown'
//     })
//   }
// }

/**
 * Create a new memory
 */
export async function createMemory(memoryData: CreateMemoryRequest): Promise<Memory> {
  const supabase = createClient()
  const { data: { user } } = await supabase.auth.getUser()

  if (!user) throw new Error('Not authenticated')

  const { data, error} = await supabase
    .from('memories')
    .insert({
      parent_id: user.id,
      child_id: memoryData.child_id,
      content: memoryData.content,
      subject: memoryData.subject,
      rich_content: memoryData.rich_content as Json | undefined,
      content_format: memoryData.content_format || 'plain',
      milestone_type: memoryData.milestone_type,
      metadata: memoryData.metadata as Json | undefined,
      media_urls: memoryData.media_urls || [],
      ai_analysis: (memoryData.ai_analysis as Json | undefined) || {},
      suggested_recipients: memoryData.suggested_recipients || [],
      confirmed_recipients: memoryData.confirmed_recipients || [],
      distribution_status: 'new',  // All new memories start as 'new'
      is_new: true,  // Badge indicator
      capture_channel: memoryData.capture_channel || 'web'
    })
    .select()
    .single()

  if (error) throw error
  return data as Memory
}

/**
 * Get memories for the current user
 */
export async function getMemories(limit?: number): Promise<Memory[]> {
  const supabase = createClient()
  const { data: { user } } = await supabase.auth.getUser()

  if (!user) throw new Error('Not authenticated')

  let query = supabase
    .from('memories')
    .select(`
      *,
      children:child_id (
        name,
        birth_date,
        profile_photo_url
      )
    `)
    .eq('parent_id', user.id)
    .order('created_at', { ascending: false })

  if (limit) {
    query = query.limit(limit)
  }

  const { data, error } = await query

  if (error) throw error
  return (data || []) as Memory[]
}

/**
 * Get a specific memory by ID
 */
export async function getMemoryById(memoryId: string): Promise<Memory | null> {
  const supabase = createClient()
  const { data: { user } } = await supabase.auth.getUser()

  if (!user) throw new Error('Not authenticated')

  const { data, error } = await supabase
    .from('memories')
    .select(`
      *,
      children:child_id (
        name,
        birth_date,
        profile_photo_url
      )
    `)
    .eq('id', memoryId)
    .eq('parent_id', user.id)
    .single()

  if (error) {
    if (error.code === 'PGRST116') return null
    throw error
  }
  return data as Memory
}

/**
 * Update an existing memory
 */
export async function updateMemory(
  memoryId: string,
  updates: Partial<Omit<Memory, 'id' | 'parent_id' | 'created_at'>>
): Promise<Memory> {
  const supabase = createClient()
  const { data: { user } } = await supabase.auth.getUser()

  if (!user) throw new Error('Not authenticated')

  const { data, error } = await supabase
    .from('memories')
    // eslint-disable-next-line @typescript-eslint/no-explicit-any
    .update(updates as any)
    .eq('id', memoryId)
    .eq('parent_id', user.id)
    .select()
    .single()

  if (error) throw error
  return data as Memory
}

/**
 * Delete a memory
 */
export async function deleteMemory(memoryId: string): Promise<void> {
  const supabase = createClient()
  const { data: { user } } = await supabase.auth.getUser()

  if (!user) throw new Error('Not authenticated')

  // First get the memory to check for media files
  const { data: memory, error: fetchError } = await supabase
    .from('memories')
    .select('media_urls')
    .eq('id', memoryId)
    .eq('parent_id', user.id)
    .single()

  type MemoryWithMedia = {
    media_urls: string[] | null
  }

  if (fetchError) throw fetchError

  // Delete the memory from database
  const { error } = await supabase
    .from('memories')
    .delete()
    .eq('id', memoryId)
    .eq('parent_id', user.id)

  if (error) throw error

  const typedMemory = memory as MemoryWithMedia

  // Delete associated media files from storage
  if (typedMemory.media_urls && typedMemory.media_urls.length > 0) {
    try {
      const filePaths = typedMemory.media_urls.map((url: string) => {
        // Extract file path from URL
        const urlParts = url.split('/')
        const fileName = urlParts[urlParts.length - 1].split('?')[0]
        return `${user.id}/memories/${memoryId}/${fileName}`
      })

      const { error: storageError } = await supabase.storage
        .from('media')
        .remove(filePaths)

      if (storageError) {
        logger.warn('Failed to delete media files from storage:', { data: storageError })
      }
    } catch (error) {
      logger.warn('Error deleting media files:', { data: error })
    }
  }
}

/**
 * Mark a memory as approved (ready for compilation)
 * This clears the "new" badge and changes status to "approved"
 */
export async function approveMemory(memoryId: string): Promise<Memory> {
  const supabase = createClient()
  const { data: { user } } = await supabase.auth.getUser()

  if (!user) throw new Error('Not authenticated')

  const { data, error } = await supabase
    .from('memories')
    .update({
      distribution_status: 'approved',
      is_new: false,  // Clear the "new" badge
      marked_ready_at: new Date().toISOString()
    })
    .eq('id', memoryId)
    .eq('parent_id', user.id)
    .select()
    .single()

  if (error) throw error
  return data as Memory
}

/**
 * Mark multiple memories as approved (bulk operation)
 */
export async function approveMemories(memoryIds: string[]): Promise<Memory[]> {
  const supabase = createClient()
  const { data: { user } } = await supabase.auth.getUser()

  if (!user) throw new Error('Not authenticated')

  const { data, error } = await supabase
    .from('memories')
    .update({
      distribution_status: 'approved',
      is_new: false,
      marked_ready_at: new Date().toISOString()
    })
    .in('id', memoryIds)
    .eq('parent_id', user.id)
    .select()

  if (error) throw error
  return (data || []) as Memory[]
}

/**
 * Mark a memory as sent (called when summary is approved and sent)
 */
export async function markMemoryAsSent(memoryId: string, summaryId?: string): Promise<Memory> {
  const supabase = createClient()
  const { data: { user } } = await supabase.auth.getUser()

  if (!user) throw new Error('Not authenticated')

  const updateData: Partial<Memory> = {
    distribution_status: 'sent',
    sent_at: new Date().toISOString()
  }

  if (summaryId) {
    updateData.summary_id = summaryId
  }

  const { data, error } = await supabase
    .from('memories')
    // eslint-disable-next-line @typescript-eslint/no-explicit-any
    .update(updateData as any)
    .eq('id', memoryId)
    .eq('parent_id', user.id)
    .select()
    .single()

  if (error) throw error
  return data as Memory
}

/**
 * Update memory content (text, subject, rich content, media)
 */
export async function updateMemoryContent(
  memoryId: string,
  content?: string,
  subject?: string,
  richContent?: Record<string, unknown>,
  contentFormat?: 'plain' | 'rich' | 'email' | 'sms' | 'whatsapp'
): Promise<Memory> {
  const supabase = createClient()
  const { data: { user } } = await supabase.auth.getUser()

  if (!user) throw new Error('Not authenticated')

  const updateData: Partial<Memory> = {}
  if (content !== undefined) updateData.content = content
  if (subject !== undefined) updateData.subject = subject
  if (richContent !== undefined) updateData.rich_content = richContent as Json
  if (contentFormat !== undefined) updateData.content_format = contentFormat

  const { data, error } = await supabase
    .from('memories')
    // eslint-disable-next-line @typescript-eslint/no-explicit-any
    .update(updateData as any)
    .eq('id', memoryId)
    .eq('parent_id', user.id)
    .select()
    .single()

  if (error) throw error
  return data as Memory
}

/**
 * Update media URLs for a memory
 */
export async function updateMemoryMediaUrls(
  memoryId: string,
  mediaUrls: string[]
): Promise<Memory> {
  const supabase = createClient()
  const { data: { user } } = await supabase.auth.getUser()

  if (!user) throw new Error('Not authenticated')

  const { data, error } = await supabase
    .from('memories')
    .update({
      media_urls: mediaUrls
    })
    .eq('id', memoryId)
    .eq('parent_id', user.id)
    .select()
    .single()

  if (error) throw error
  return data as Memory
}

/**
 * Get memories by child ID
 */
export async function getMemoriesByChild(childId: string): Promise<Memory[]> {
  const supabase = createClient()
  const { data: { user } } = await supabase.auth.getUser()

  if (!user) throw new Error('Not authenticated')

  const { data, error } = await supabase
    .from('memories')
    .select('*')
    .eq('parent_id', user.id)
    .eq('child_id', childId)
    .order('created_at', { ascending: false })

  if (error) throw error
  return (data || []) as Memory[]
}

/**
 * Get recent memories (last 30 days)
 */
export async function getRecentMemories(): Promise<Memory[]> {
  const supabase = createClient()
  const { data: { user } } = await supabase.auth.getUser()

  if (!user) throw new Error('Not authenticated')

  const thirtyDaysAgo = new Date()
  thirtyDaysAgo.setDate(thirtyDaysAgo.getDate() - 30)

  const { data, error } = await supabase
    .from('memories')
    .select(`
      *,
      children:child_id (
        name,
        birth_date,
        profile_photo_url
      )
    `)
    .eq('parent_id', user.id)
    .gte('created_at', thirtyDaysAgo.toISOString())
    .order('created_at', { ascending: false })

  if (error) throw error
  return (data || []) as Memory[]
}

/**
 * Get new memories (status = 'new', with is_new badge)
 */
export async function getNewMemories(): Promise<Memory[]> {
  const supabase = createClient()
  const { data: { user } } = await supabase.auth.getUser()

  if (!user) throw new Error('Not authenticated')

  const { data, error } = await supabase
    .from('memories')
    .select(`
      *,
      children:child_id (
        name,
        birth_date,
        profile_photo_url
      )
    `)
    .eq('parent_id', user.id)
    .eq('is_new', true)
    .order('created_at', { ascending: false })

  if (error) throw error
  return (data || []) as Memory[]
}

/**
 * Get approved memories ready for compilation
 */
export async function getApprovedMemories(): Promise<Memory[]> {
  const supabase = createClient()
  const { data: { user } } = await supabase.auth.getUser()

  if (!user) throw new Error('Not authenticated')

  const { data, error } = await supabase
    .from('memories')
    .select(`
      *,
      children:child_id (
        name,
        birth_date,
        profile_photo_url
      )
    `)
    .eq('parent_id', user.id)
    .eq('distribution_status', 'approved')
    .order('created_at', { ascending: false })

  if (error) throw error
  return (data || []) as Memory[]
}

/**
 * Get recent memories with response counts for dashboard display
 * Always returns an object with a memories array and new-memory count
 */
export async function getRecentMemoriesWithStats(limit: number = 5): Promise<RecentMemoriesWithStatsResult> {
  const startTime = Date.now()
  const requestId = `req_${Date.now()}_${Math.random().toString(36).substr(2, 9)}`
  const supabase = createClient()

  // Wrap entire function in try-catch to ensure we always return a consistent payload
  try {
    logger.info('Starting getRecentMemoriesWithStats request', {
      limit,
      requestId,
      timestamp: new Date().toISOString()
    })

    // Check authentication
    const { data: { user }, error: authError } = await supabase.auth.getUser()

    if (authError || !user) {
      logger.error('Authentication error in getRecentMemoriesWithStats', { requestId })
      return { memories: [], newMemoriesCount: 0 }
    }

    const thirtyDaysAgo = new Date()
    thirtyDaysAgo.setDate(thirtyDaysAgo.getDate() - 30)

    const { data: memories, error } = await supabase
      .from('memories')
      .select(`
        *,
        children:child_id (
          id,
          name,
          birth_date,
          profile_photo_url
        )
      `)
      .eq('parent_id', user.id)
      .gte('created_at', thirtyDaysAgo.toISOString())
      .order('created_at', { ascending: false })
      .limit(limit)

    if (error) {
      logger.error('Database query failed', { requestId, error: error.message })
      return { memories: [], newMemoriesCount: 0 }
    }

    if (!memories || memories.length === 0) {
      return { memories: [], newMemoriesCount: 0 }
    }

    const newMemoriesCount = memories.reduce((count, memory) => count + (memory.is_new ? 1 : 0), 0)

    // Get the memory IDs for batch queries
    const memoryIds = memories.map(memory => memory.id)

    // Get user's likes for these memories in a single query
    const { data: userLikes } = await supabase
      .from('likes')
      .select('update_id')
      .eq('parent_id', user.id)
      .in('update_id', memoryIds)

    type UserLike = {
      update_id: string
    }

<<<<<<< HEAD
    const likedMemoryIds = new Set((userLikes as UserLike[] | null)?.map(like => like.update_id) || [])

    // Get response counts and engagement data for each memory
    const memoriesWithStats = await Promise.all(
      memories.map(async (memory): Promise<MemoryWithStats> => {
        try {
          // Get response count
          const { count } = await supabase
            .from('responses')
            .select('*', { count: 'exact', head: true })
            .eq('update_id', memory.id)

          // Get last response
          const { data: lastResponseData } = await supabase
            .from('responses')
            .select('received_at')
            .eq('update_id', memory.id)
            .order('received_at', { ascending: false })
            .limit(1)

          type LastResponse = {
            received_at: string | null
          }

          const lastResponse = lastResponseData && lastResponseData.length > 0 ? (lastResponseData[0] as LastResponse) : null

          return {
            ...memory,
            response_count: count || 0,
            last_response_at: lastResponse?.received_at || null,
            has_unread_responses: false,
            like_count: memory.like_count || 0,
            comment_count: memory.comment_count || 0,
            isLiked: likedMemoryIds.has(memory.id)
          }
        } catch {
          logger.error('Error processing individual memory stats', {
            requestId,
            memoryId: memory.id
          })
          return {
            ...memory,
            response_count: 0,
            last_response_at: null,
            has_unread_responses: false,
            like_count: memory.like_count || 0,
            comment_count: memory.comment_count || 0,
            isLiked: false
          }
        }
      })
    )

    logger.info('Successfully completed getRecentMemoriesWithStats', {
      requestId,
      totalMemories: memoriesWithStats.length,
      newMemoriesCount,
      duration: Date.now() - startTime
    })
=======
  const likedMemoryIds = new Set((userLikes as UserLike[] | null)?.map(like => like.update_id) || [])

  type AggregatedResponseStat = {
    update_id: string
    response_count: number | null
    last_response_at: string | null
  }

  const { data: aggregatedResponseStats, error: responseStatsError } = await supabase
    .from('responses')
    .select('update_id,response_count:count(*),last_response_at:max(received_at)')
    .in('update_id', memoryIds)
    .group('update_id')

  if (responseStatsError) {
    logger.error('Error fetching aggregated response stats', {
      requestId,
      error: responseStatsError.message
    })
  }

  const responseStatsMap = new Map<string, AggregatedResponseStat>()

  ;(aggregatedResponseStats as AggregatedResponseStat[] | null)?.forEach((stat) => {
    responseStatsMap.set(stat.update_id, stat)
  })

  // Merge response stats and engagement data for each memory
  const memoriesWithStats = memories.map((memory) => {
    const stats = responseStatsMap.get(memory.id)

    let responseCount = 0
    if (stats?.response_count !== undefined && stats?.response_count !== null) {
      const parsedCount = Number(stats.response_count)
      responseCount = Number.isNaN(parsedCount) ? 0 : parsedCount
    }

    return {
      ...memory,
      response_count: responseCount,
      last_response_at: stats?.last_response_at ?? null,
      has_unread_responses: false,
      like_count: memory.like_count ?? 0,
      comment_count: memory.comment_count ?? 0,
      isLiked: likedMemoryIds.has(memory.id)
    }
  })

  logger.info('Successfully completed getRecentMemoriesWithStats', {
    requestId,
    totalMemories: memoriesWithStats.length,
    duration: Date.now() - startTime
  })
>>>>>>> 9b4b2f2e

    return {
      memories: memoriesWithStats,
      newMemoriesCount
    }

  } catch (globalError) {
    logger.error('Critical error in getRecentMemoriesWithStats', {
      requestId,
      error: globalError instanceof Error ? globalError.message : 'Unknown'
    })
    return { memories: [], newMemoriesCount: 0 }
  }
}<|MERGE_RESOLUTION|>--- conflicted
+++ resolved
@@ -581,67 +581,6 @@
       update_id: string
     }
 
-<<<<<<< HEAD
-    const likedMemoryIds = new Set((userLikes as UserLike[] | null)?.map(like => like.update_id) || [])
-
-    // Get response counts and engagement data for each memory
-    const memoriesWithStats = await Promise.all(
-      memories.map(async (memory): Promise<MemoryWithStats> => {
-        try {
-          // Get response count
-          const { count } = await supabase
-            .from('responses')
-            .select('*', { count: 'exact', head: true })
-            .eq('update_id', memory.id)
-
-          // Get last response
-          const { data: lastResponseData } = await supabase
-            .from('responses')
-            .select('received_at')
-            .eq('update_id', memory.id)
-            .order('received_at', { ascending: false })
-            .limit(1)
-
-          type LastResponse = {
-            received_at: string | null
-          }
-
-          const lastResponse = lastResponseData && lastResponseData.length > 0 ? (lastResponseData[0] as LastResponse) : null
-
-          return {
-            ...memory,
-            response_count: count || 0,
-            last_response_at: lastResponse?.received_at || null,
-            has_unread_responses: false,
-            like_count: memory.like_count || 0,
-            comment_count: memory.comment_count || 0,
-            isLiked: likedMemoryIds.has(memory.id)
-          }
-        } catch {
-          logger.error('Error processing individual memory stats', {
-            requestId,
-            memoryId: memory.id
-          })
-          return {
-            ...memory,
-            response_count: 0,
-            last_response_at: null,
-            has_unread_responses: false,
-            like_count: memory.like_count || 0,
-            comment_count: memory.comment_count || 0,
-            isLiked: false
-          }
-        }
-      })
-    )
-
-    logger.info('Successfully completed getRecentMemoriesWithStats', {
-      requestId,
-      totalMemories: memoriesWithStats.length,
-      newMemoriesCount,
-      duration: Date.now() - startTime
-    })
-=======
   const likedMemoryIds = new Set((userLikes as UserLike[] | null)?.map(like => like.update_id) || [])
 
   type AggregatedResponseStat = {
@@ -695,7 +634,6 @@
     totalMemories: memoriesWithStats.length,
     duration: Date.now() - startTime
   })
->>>>>>> 9b4b2f2e
 
     return {
       memories: memoriesWithStats,
