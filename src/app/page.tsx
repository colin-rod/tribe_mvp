'use client'

import { ButtonLink } from '@/components/ui/Button'
import { Card, CardDescription, CardHeader, CardTitle } from '@/components/ui/Card'
import { Container } from '@/components/ui/Container'
import {
  HeartIcon,
  UsersIcon,
  ChartBarIcon,
  CheckIcon,
  ChevronDownIcon,
  XMarkIcon
} from '@heroicons/react/24/solid'
import { useState } from 'react'
import { ConversionTracker, useConversionTracking } from '@/components/analytics/ConversionTracker'
import { SmoothScroll } from '@/components/ui/SmoothScroll'
import { LandingNavigation } from '@/components/navigation/LandingNavigation'
import { SlideLeftSection, SlideRightSection } from '@/components/ui/AnimatedSection'

interface FAQItem {
  id: string
  question: string
  answer: string
}

const faqItems: FAQItem[] = [
  {
    id: 'what-is-tribe',
    question: 'What is Tribe and how does it work?',
    answer: 'Tribe is a secure baby update app designed specifically for private family sharing. Unlike social media, Tribe creates a private, ad-free environment where you can share your baby\'s photos, milestones, and moments with only the people you choose. Your updates are automatically organized and shared with the right family members at the right time.'
  },
  {
    id: 'privacy-security',
    question: 'How secure is my baby\'s information on Tribe?',
    answer: 'Security is our top priority. Tribe is SOC 2 certified and uses bank-level encryption to protect your family\'s photos and information. Your data is never sold to advertisers, and only invited family members can see your updates. We\'re committed to keeping your precious moments private and secure.'
  },
  {
    id: 'family-sharing-app',
    question: 'Can distant family members easily stay connected?',
    answer: 'Absolutely! Tribe is designed to bridge the distance between family members. Grandparents, aunts, uncles, and other loved ones receive real-time notifications when you share new updates. They can comment, react, and feel connected to your baby\'s journey, no matter how far away they are.'
  },
  {
    id: 'milestone-tracking',
    question: 'Does Tribe help track baby milestones automatically?',
    answer: 'Yes! Tribe includes intelligent milestone tracking that helps you capture and remember important moments like first steps, first words, and growth milestones. Our app suggests milestone moments and helps organize them into a beautiful timeline you can treasure forever.'
  },
  {
    id: 'photo-sharing-limits',
    question: 'Are there limits on photos and storage?',
    answer: 'Tribe offers generous storage for your family photos. You can share unlimited updates with your family circle, and all content is automatically backed up securely in the cloud. Your memories are safe and accessible whenever you need them.'
  },
  {
    id: 'group-communication',
    question: 'How does Tribe solve chaotic group texting?',
    answer: 'Tribe eliminates the chaos of group texts by creating organized, topic-specific conversations around your updates. Instead of scattered messages across multiple platforms, all family discussions about your baby happen in one secure, organized space that everyone can easily follow.'
  },
  {
    id: 'getting-started',
    question: 'How quickly can I start sharing with Tribe?',
    answer: 'Getting started with Tribe takes less than 2 minutes! Simply download the app, create your family circle by inviting your loved ones, and start sharing immediately. Our intuitive interface means you can begin creating memories right away, without any learning curve.'
  }
]

function FAQSection() {
  const [openItems, setOpenItems] = useState<Set<string>>(new Set())
  const { trackFaqOpened } = useConversionTracking()

  const toggleItem = (id: string) => {
    setOpenItems(prev => {
      const newSet = new Set(prev)
      if (newSet.has(id)) {
        newSet.delete(id)
      } else {
        newSet.add(id)
        // Track FAQ interaction
        const question = faqItems.find(item => item.id === id)?.question || ''
        trackFaqOpened(question)
      }
      return newSet
    })
  }

  return (
    <section
      id="faq"
      className="py-16 lg:py-24 bg-white"
      aria-labelledby="faq-heading"
    >
      <Container>
        <div className="text-center mb-12">
          <h2
            id="faq-heading"
            className="text-3xl md:text-4xl font-bold text-gray-900 mb-4"
          >
            Frequently Asked Questions
          </h2>
          <p className="text-xl text-gray-600 max-w-3xl mx-auto">
            Everything you need to know about sharing your baby&apos;s precious moments securely
          </p>
        </div>

        <div className="max-w-3xl mx-auto">
          {faqItems.map((item) => {
            const isOpen = openItems.has(item.id)
            return (
              <Card key={item.id} className="mb-4 overflow-hidden">
                <button
                  onClick={() => toggleItem(item.id)}
                  className="w-full text-left p-6 focus:outline-none focus:ring-2 focus:ring-primary-500 focus:ring-inset"
                  aria-expanded={isOpen}
                  aria-controls={`faq-answer-${item.id}`}
                >
                  <div className="flex items-center justify-between">
                    <h3 className="text-lg font-semibold text-gray-900 pr-8">
                      {item.question}
                    </h3>
                    <ChevronDownIcon
                      className={`w-5 h-5 text-gray-500 transition-transform duration-200 flex-shrink-0 ${
                        isOpen ? 'transform rotate-180' : ''
                      }`}
                    />
                  </div>
                </button>

                {isOpen && (
                  <div
                    id={`faq-answer-${item.id}`}
                    className="px-6 pb-6 pt-0 animate-in slide-in-from-top-2 duration-200"
                  >
                    <p className="text-gray-600 leading-relaxed">
                      {item.answer}
                    </p>
                  </div>
                )}
              </Card>
            )
          })}
        </div>
      </Container>
    </section>
  )
}

function Home() {
  const { trackSignupStarted, trackDemoRequested, trackFeaturesExplored } = useConversionTracking()

  return (
    <>
      <LandingNavigation />
      <SmoothScroll />

      {/* Skip Link for Screen Readers */}
      <a
        href="#main-content"
        className="sr-only focus:not-sr-only focus:absolute focus:top-4 focus:left-4 z-50 bg-primary-600 text-white px-4 py-2 rounded-md focus:outline-none focus:ring-2 focus:ring-offset-2 focus:ring-primary-500"
      >
        Skip to main content
      </a>

      {/* Hero Section */}
      <main id="main-content">
        <section
          className="relative overflow-hidden bg-gradient-to-br from-primary-50 to-indigo-100 py-16 lg:py-24 pt-24"
          aria-labelledby="hero-heading"
        >
        <Container>
          <div className="text-center">

            <h1
              id="hero-heading"
              className="text-4xl md:text-6xl lg:text-7xl font-bold text-gray-900 mb-6 leading-tight"
            >
              The Memories App
              <br />
              <span className="text-primary-600">Built for People</span>
            </h1>

            <p className="text-xl md:text-2xl text-gray-600 mb-8 max-w-4xl mx-auto leading-relaxed">
              Stay close by sharing photos, milestones, and little life updates with your friends and community.
              AI helps prompt meaningful moments—no algorithm, no endless feed.
              Celebrate milestones, share real moments, and stay connected in a more authentic way.
            </p>

            <div className="flex flex-col sm:flex-row gap-4 justify-center items-center mb-12">
<<<<<<< HEAD
              <ButtonLink
                size="xl"
                className="w-full sm:w-auto"
                href="/signup"
                onClick={trackSignupStarted}
                rightIcon={<HeartIcon className="w-5 h-5" />}
              >
                Start Free Family Circle
              </ButtonLink>
              <ButtonLink
                variant="outline"
                size="xl"
                className="w-full sm:w-auto"
                href="#demo"
                onClick={trackDemoRequested}
              >
                Watch 2-Min Demo
              </ButtonLink>
=======
              <Link href="/signup" className="w-full sm:w-auto">
                <Button
                  size="xl"
                  className="w-full sm:w-auto"
                  onClick={trackSignupStarted}
                >
                  Start Free Family Circle
                  <HeartIcon className="w-5 h-5 ml-2" />
                </Button>
              </Link>
              <Link href="#demo" className="w-full sm:w-auto">
                <Button
                  variant="outline"
                  size="xl"
                  className="w-full sm:w-auto"
                  onClick={trackDemoRequested}
                >
                  Watch 2-Min Demo
                </Button>
              </Link>
>>>>>>> df3db238
            </div>

          </div>
        </Container>
      </section>

      {/* Features Section */}
      <section
        id="features"
        className="py-16 lg:py-24 bg-white"
        aria-labelledby="features-heading"
      >
        <Container>
          <div className="text-center mb-16">
            <h2
              id="features-heading"
              className="text-3xl md:text-4xl font-bold text-gray-900 mb-4"
            >
              Everything You Need for Meaningful Sharing
            </h2>
            <p className="text-xl text-gray-600 max-w-3xl mx-auto">
              Built people who want to stay close with friends, family, and community in a more intentional way.
            </p>
          </div>

          <div
            className="grid grid-cols-1 md:grid-cols-2 gap-8"
            onMouseEnter={trackFeaturesExplored}
          >

            <Card className="text-center p-8">
              <div className="w-16 h-16 bg-blue-100 rounded-full flex items-center justify-center mx-auto mb-6">
                <ChartBarIcon className="w-8 h-8 text-blue-600" />
              </div>
              <CardHeader>
                <CardTitle>Smart Milestone Tracking</CardTitle>
                <CardDescription>
                  Celebrate life’s moments—big and small. From birthdays to everyday wins, everything is automatically organized into a timeline you’ll actually want to look back on.
                </CardDescription>
              </CardHeader>
            </Card>

            <Card className="text-center p-8">
              <div className="w-16 h-16 bg-purple-100 rounded-full flex items-center justify-center mx-auto mb-6">
                <UsersIcon className="w-8 h-8 text-purple-600" />
              </div>
              <CardHeader>
                <CardTitle>Flexible Sharing</CardTitle>
                <CardDescription>
                  Post updates however it’s easiest—email, SMS, or WhatsApp. Share text, photos, or even voice notes. Your recipients receive simple digests at the pace they choose—instantly,daily, or weekly.
                </CardDescription>
              </CardHeader>
            </Card>

            <Card className="text-center p-8">
              <div className="w-16 h-16 bg-orange-100 rounded-full flex items-center justify-center mx-auto mb-6">
                <HeartIcon className="w-8 h-8 text-orange-600" />
              </div>
              <CardHeader>
                <CardTitle>Ad-Free Experience</CardTitle>
                <CardDescription>
                  No distracting ads or sponsored content. Focus on what matters: sharing precious moments with loved ones.
                </CardDescription>
              </CardHeader>
            </Card>

            <Card className="text-center p-8">
              <div className="w-16 h-16 bg-red-100 rounded-full flex items-center justify-center mx-auto mb-6">
                <CheckIcon className="w-8 h-8 text-red-600" />
              </div>
              <CardHeader>
                <CardTitle>Simple Setup</CardTitle>
                <CardDescription>
                  Get started in minutes. Create your circle, invite your people, and start sharing right away.
                </CardDescription>
              </CardHeader>
            </Card>
          </div>
        </Container>
      </section>

      {/* Benefits Section */}
      <section
        id="benefits"
        className="py-16 lg:py-24 bg-gray-50"
        aria-labelledby="benefits-heading"
      >
        <Container>
          <div className="grid lg:grid-cols-2 gap-12 items-center">
            <SlideLeftSection>
              <h2
                id="benefits-heading"
                className="text-3xl md:text-4xl font-bold text-gray-900 mb-6"
              >
                Solve Your Biggest Connection Challenges
              </h2>

              <div className="space-y-8">
                <div className="flex items-start">
                  <div className="w-8 h-8 bg-red-100 rounded-full flex items-center justify-center mr-4 mt-1 flex-shrink-0">
                    <XMarkIcon className="w-4 h-4 text-red-600" aria-hidden="true" />
                  </div>
                  <div>
                    <h3 className="font-semibold text-gray-900 mb-2">Overloaded Social Feeds</h3>
                    <p className="text-gray-600">Skip the noise and clutter of traditional social media. Share what matters without getting lost in the feed.</p>
                  </div>
                </div>

                <div className="flex items-start">
                  <div className="w-8 h-8 bg-red-100 rounded-full flex items-center justify-center mr-4 mt-1 flex-shrink-0">
                    <XMarkIcon className="w-4 h-4 text-red-600" aria-hidden="true" />
                  </div>
                  <div>
                    <h3 className="font-semibold text-gray-900 mb-2">Feeling Out of the Loop</h3>
                    <p className="text-gray-600">Make sure your friends, family, and community never miss the moments that matter—no matter where they are.</p>
                  </div>
                </div>

                <div className="flex items-start">
                  <div className="w-8 h-8 bg-red-100 rounded-full flex items-center justify-center mr-4 mt-1 flex-shrink-0">
                    <XMarkIcon className="w-4 h-4 text-red-600" aria-hidden="true" />
                  </div>
                  <div>
                    <h3 className="font-semibold text-gray-900 mb-2">Scattered Group Chats</h3>
                    <p className="text-gray-600">No more juggling texts, DMs, and endless notifications. Keep your important memories organized in one place.</p>
                  </div>
                </div>
              </div>
            </SlideLeftSection>

            <SlideRightSection>
              <Card className="p-8">
                <div className="text-center mb-6">
                  <div className="w-20 h-20 bg-primary-100 rounded-full flex items-center justify-center mx-auto mb-4">
                    <HeartIcon className="w-10 h-10 text-primary-600" />
                  </div>
                  <h3 className="text-2xl font-bold text-gray-900 mb-2">The Tribe Solution</h3>
                </div>

                <div className="space-y-4">
                  <div className="flex items-center">
                    <CheckIcon className="w-5 h-5 text-green-500 mr-3 flex-shrink-0" />
                    <span className="text-gray-700">Share on your terms: text, photos, or voice notes</span>
                  </div>
                  <div className="flex items-center">
                    <CheckIcon className="w-5 h-5 text-green-500 mr-3 flex-shrink-0" />
                    <span className="text-gray-700">Digests delivered at the pace people choose</span>
                  </div>
                  <div className="flex items-center">
                    <CheckIcon className="w-5 h-5 text-green-500 mr-3 flex-shrink-0" />
                    <span className="text-gray-700">Organized conversations that enable human connection</span>
                  </div>
                  <div className="flex items-center">
                    <CheckIcon className="w-5 h-5 text-green-500 mr-3 flex-shrink-0" />
                    <span className="text-gray-700">Celebrate and share milestones</span>
                  </div>
                  <div className="flex items-center">
                    <CheckIcon className="w-5 h-5 text-green-500 mr-3 flex-shrink-0" />
                    <span className="text-gray-700">No ads, no algorithms—just genuine connection</span>
                  </div>
                </div>
              </Card>
            </SlideRightSection>
          </div>
        </Container>
      </section>
      {/* FAQ Section */}
      <FAQSection />

      {/* Final CTA Section */}
      <section
        id="signup"
        className="py-16 lg:py-24 bg-primary-600"
        aria-labelledby="cta-heading"
      >
        <Container>
          <div className="text-center text-white">
            <h2
              id="cta-heading"
              className="text-3xl md:text-4xl font-bold mb-4"
            >
              Ready to Build Your Tribe?
            </h2>
            <p className="text-xl opacity-90 mb-8 max-w-3xl mx-auto">
              Join members who trust Tribe o share moments, milestones, and memories with the people who matter most. 
              Get started and start connecting in under 2 minutes.
            </p>

            <div className="flex flex-col sm:flex-row gap-4 justify-center items-center">
<<<<<<< HEAD
              <ButtonLink
                size="xl"
                variant="secondary"
                className="w-full sm:w-auto bg-white text-primary-600 hover:bg-gray-50"
                href="/signup"
                onClick={trackSignupStarted}
              >
                Start Your Free Family Circle
              </ButtonLink>
              <ButtonLink
                size="xl"
                variant="outline"
                className="w-full sm:w-auto border-white text-white hover:bg-white hover:text-primary-600"
                href="/login"
              >
                Sign In
              </ButtonLink>
=======
              <Link href="/signup" className="w-full sm:w-auto">
                <Button
                  size="xl"
                  variant="secondary"
                  className="w-full sm:w-auto bg-white text-primary-600 hover:bg-gray-50"
                  onClick={trackSignupStarted}
                >
                  Start Your Free Family Circle
                </Button>
              </Link>
              <Link href="/login" className="w-full sm:w-auto">
                <Button
                  size="xl"
                  variant="outline"
                  className="w-full sm:w-auto border-white text-white hover:bg-white hover:text-primary-600"
                >
                  Sign In
                </Button>
              </Link>
>>>>>>> df3db238
            </div>

            <p className="text-sm opacity-75 mt-6">
              Free to start • No credit card required • Cancel anytime
            </p>
          </div>
        </Container>
      </section>
      </main>
    </>
  )
}

// Wrap the component with ConversionTracker and export as default
export default function HomePage() {
  return (
    <ConversionTracker>
      <Home />
    </ConversionTracker>
  )
}<|MERGE_RESOLUTION|>--- conflicted
+++ resolved
@@ -182,26 +182,6 @@
             </p>
 
             <div className="flex flex-col sm:flex-row gap-4 justify-center items-center mb-12">
-<<<<<<< HEAD
-              <ButtonLink
-                size="xl"
-                className="w-full sm:w-auto"
-                href="/signup"
-                onClick={trackSignupStarted}
-                rightIcon={<HeartIcon className="w-5 h-5" />}
-              >
-                Start Free Family Circle
-              </ButtonLink>
-              <ButtonLink
-                variant="outline"
-                size="xl"
-                className="w-full sm:w-auto"
-                href="#demo"
-                onClick={trackDemoRequested}
-              >
-                Watch 2-Min Demo
-              </ButtonLink>
-=======
               <Link href="/signup" className="w-full sm:w-auto">
                 <Button
                   size="xl"
@@ -222,7 +202,6 @@
                   Watch 2-Min Demo
                 </Button>
               </Link>
->>>>>>> df3db238
             </div>
 
           </div>
@@ -412,25 +391,6 @@
             </p>
 
             <div className="flex flex-col sm:flex-row gap-4 justify-center items-center">
-<<<<<<< HEAD
-              <ButtonLink
-                size="xl"
-                variant="secondary"
-                className="w-full sm:w-auto bg-white text-primary-600 hover:bg-gray-50"
-                href="/signup"
-                onClick={trackSignupStarted}
-              >
-                Start Your Free Family Circle
-              </ButtonLink>
-              <ButtonLink
-                size="xl"
-                variant="outline"
-                className="w-full sm:w-auto border-white text-white hover:bg-white hover:text-primary-600"
-                href="/login"
-              >
-                Sign In
-              </ButtonLink>
-=======
               <Link href="/signup" className="w-full sm:w-auto">
                 <Button
                   size="xl"
@@ -450,7 +410,6 @@
                   Sign In
                 </Button>
               </Link>
->>>>>>> df3db238
             </div>
 
             <p className="text-sm opacity-75 mt-6">
