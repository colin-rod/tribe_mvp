--- conflicted
+++ resolved
@@ -37,7 +37,6 @@
     // Check rate limiting with enhanced system
     const rateLimitResult = checkRateLimit(request, RateLimitConfigs.email, user.id)
     if (!rateLimitResult.allowed) {
-<<<<<<< HEAD
       const { info } = rateLimitResult
       return NextResponse.json(
         {
@@ -58,15 +57,6 @@
             'Retry-After': Math.ceil((info.resetTime - Date.now()) / 1000).toString()
           }
         }
-=======
-      return NextResponse.json(
-        {
-          error: 'Rate limit exceeded',
-          remaining: rateLimitResult.info.remaining,
-          resetTime: rateLimitResult.info.resetTime
-        },
-        { status: 429 }
->>>>>>> 67ad61da
       )
     }
 
