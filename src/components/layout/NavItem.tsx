/**
 * NavItem Component
 * CRO-294: Left Navigation Panel - Structure & Toggle
 * CRO-295: Routing & Navigation State Management
 *
 * Individual navigation item with support for collapsed/expanded states,
 * tooltips, and accessibility features
 */

'use client';

import type { MouseEvent } from 'react';
import * as Tooltip from '@radix-ui/react-tooltip';
import { cn } from '@/lib/utils';
import { useNavigationState } from '@/hooks/useNavigationState';
import type { DashboardNavigationItem } from '@/lib/constants/navigationItems';
import type { DashboardRoute } from '@/lib/constants/routes';
import { trackDashboardInteraction } from '@/lib/analytics/dashboard-analytics';

interface NavItemProps {
  item: DashboardNavigationItem;
  isCollapsed: boolean;
}

export function NavItem({ item, isCollapsed }: NavItemProps) {
<<<<<<< HEAD
  const { navigate, isActive } = useNavigationState();
  const itemIsActive = isActive(item.href, item.alternateHrefs);
=======
  const { navigate, isActive, activeView, searchParams } = useNavigationState();
  const itemIsActive = isActive(item.href);
>>>>>>> b62e8fcb
  const Icon = item.icon;

  const handleClick = (e: MouseEvent<HTMLAnchorElement>) => {
    e.preventDefault();
    navigate(item.href as DashboardRoute);

    if (typeof window !== 'undefined') {
      const preservedParams = Object.fromEntries(searchParams.entries());

      trackDashboardInteraction({
        type: 'click',
        element: 'nav-item',
        elementId: item.id,
        metadata: {
          surface: 'left-rail',
          destination: item.href,
          label: item.label,
          activeView,
          preservedParams,
          isCollapsed,
        },
      });
    }
  };

  const navLink = (
    <a
      href={item.href}
      onClick={handleClick}
      data-active={itemIsActive ? 'true' : undefined}
      className={cn(
        'nav-item',
        isCollapsed ? 'justify-center px-3 py-3' : 'px-3 py-2'
      )}
      aria-label={item.label}
      aria-current={itemIsActive ? 'page' : undefined}
    >
      <span aria-hidden="true" className="nav-item__indicator" />
      <Icon className="nav-item__icon" aria-hidden="true" />
      {!isCollapsed && (
        <span className="z-10 truncate text-sm font-medium">{item.label}</span>
      )}
      {!isCollapsed && item.badge !== undefined && item.badge > 0 && (
        <span className="nav-item__badge" aria-label={`${item.badge} notifications`}>
          {item.badge > 99 ? '99+' : item.badge}
        </span>
      )}
    </a>
  );

  // Show tooltip only when collapsed
  if (isCollapsed) {
    return (
      <Tooltip.Provider delayDuration={300}>
        <Tooltip.Root>
          <Tooltip.Trigger asChild>
            {navLink}
          </Tooltip.Trigger>
          <Tooltip.Portal>
            <Tooltip.Content
              side="right"
              align="center"
              sideOffset={12}
              className={cn(
                'bg-neutral-900 text-white px-3 py-2 rounded-md text-sm',
                'shadow-lg z-50 max-w-xs'
              )}
            >
              {item.label}
              {item.badge !== undefined && item.badge > 0 && (
                <span className="ml-2 text-neutral-300">
                  ({item.badge})
                </span>
              )}
              <Tooltip.Arrow className="fill-neutral-900" />
            </Tooltip.Content>
          </Tooltip.Portal>
        </Tooltip.Root>
      </Tooltip.Provider>
    );
  }

  return navLink;
}<|MERGE_RESOLUTION|>--- conflicted
+++ resolved
@@ -23,13 +23,8 @@
 }
 
 export function NavItem({ item, isCollapsed }: NavItemProps) {
-<<<<<<< HEAD
-  const { navigate, isActive } = useNavigationState();
-  const itemIsActive = isActive(item.href, item.alternateHrefs);
-=======
   const { navigate, isActive, activeView, searchParams } = useNavigationState();
   const itemIsActive = isActive(item.href);
->>>>>>> b62e8fcb
   const Icon = item.icon;
 
   const handleClick = (e: MouseEvent<HTMLAnchorElement>) => {
