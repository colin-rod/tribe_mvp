--- conflicted
+++ resolved
@@ -374,36 +374,6 @@
       {/* Mobile menu */}
       {user && isMobileMenuOpen && (
         <div className="md:hidden" id="mobile-menu" ref={mobileMenuRef}>
-<<<<<<< HEAD
-          <div className="px-2 pt-2 pb-3 space-y-1 bg-white shadow-lg border-t border-neutral-200 max-h-[calc(100vh-4rem)] overflow-y-auto animate-slide-up">
-            <Link
-              href="/dashboard"
-              onClick={() => {
-                setIsMobileMenuOpen(false)
-                trackNavigationClick('/dashboard', 'navigation-link', { context: 'mobile' })
-              }}
-              className="block min-h-[44px] px-3 py-3 rounded-md text-base font-medium text-neutral-700 hover:text-neutral-900 hover:bg-neutral-50 active:bg-neutral-100 transition-all duration-200 flex items-center"
-            >
-              <svg className="mr-3 h-5 w-5 text-neutral-500" fill="none" stroke="currentColor" viewBox="0 0 24 24" aria-hidden="true">
-                <path strokeLinecap="round" strokeLinejoin="round" strokeWidth={2} d="M3 7v10a2 2 0 002 2h14a2 2 0 002-2V9a2 2 0 00-2-2H5a2 2 0 00-2-2z" />
-                <path strokeLinecap="round" strokeLinejoin="round" strokeWidth={2} d="M8 5a2 2 0 012-2h2a2 2 0 012 2v2H8V5z" />
-              </svg>
-              Dashboard
-            </Link>
-            <div className="pt-2 border-t border-neutral-200">
-              {customActions || (
-                <button
-                  type="button"
-                  onClick={() => triggerCreateUpdate('photo')}
-                  className="block w-full min-h-[44px] px-3 py-3 rounded-md text-base font-medium bg-primary-600 text-white hover:bg-primary-700 active:bg-primary-800 transition-all duration-200 flex items-center justify-center hover:shadow-md active:scale-[0.98] focus:outline-none focus:ring-2 focus:ring-offset-2 focus:ring-primary-500"
-                >
-                  <svg className="mr-3 h-5 w-5 text-white" fill="none" stroke="currentColor" viewBox="0 0 24 24" aria-hidden="true">
-                    <path strokeLinecap="round" strokeLinejoin="round" strokeWidth={2} d="M12 4v16m8-8H4" />
-                  </svg>
-                  Create Memory
-                </button>
-              )}
-=======
           <div className="border-t border-neutral-200 bg-white px-4 py-4 shadow-lg">
             <div className="max-h-[calc(100vh-4rem)] space-y-8 overflow-y-auto pr-1">
               {mobileNavigationSections.map(section => (
@@ -453,7 +423,6 @@
                   </button>
                 )}
               </div>
->>>>>>> cad68cf6
             </div>
           </div>
         </div>
