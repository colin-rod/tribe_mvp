--- conflicted
+++ resolved
@@ -7,12 +7,8 @@
 import { Button } from '@/components/ui/Button'
 import { Input } from '@/components/ui/Input'
 import { FormField } from '@/components/ui/FormField'
-<<<<<<< HEAD
 import { Alert } from '@/components/ui/Alert'
 import { ConfirmationDialog } from '@/components/ui/ConfirmationDialog'
-=======
-import { FormMessage } from '@/components/ui/FormMessage'
->>>>>>> 9a066830
 import { LoadingSpinner } from '@/components/ui/LoadingSpinner'
 import { cn } from '@/lib/utils'
 import type { AccountFormData, FormState, FormValidationResult } from '@/lib/types/profile'
